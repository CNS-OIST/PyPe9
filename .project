<?xml version="1.0" encoding="UTF-8"?>
<projectDescription>
	<name>NineLine</name>
	<comment>A software pipeline to generate multi-simulator implementations of neural networks from NineML descriptions</comment>
	<projects>
		<project>BTMorph</project>
		<project>Neo</project>
<<<<<<< HEAD
		<project>NestGap</project>
=======
		<project>Nest</project>
>>>>>>> 47d5dbb8
		<project>NineML</project>
		<project>PyNN</project>
		<project>Quantities</project>
	</projects>
	<buildSpec>
		<buildCommand>
			<name>org.eclipse.cdt.managedbuilder.core.genmakebuilder</name>
			<triggers>clean,full,incremental,</triggers>
			<arguments>
			</arguments>
		</buildCommand>
		<buildCommand>
			<name>org.python.pydev.PyDevBuilder</name>
			<arguments>
			</arguments>
		</buildCommand>
		<buildCommand>
			<name>org.eclipse.cdt.managedbuilder.core.ScannerConfigBuilder</name>
			<triggers>full,incremental,</triggers>
			<arguments>
			</arguments>
		</buildCommand>
	</buildSpec>
	<natures>
		<nature>org.python.pydev.pythonNature</nature>
		<nature>org.eclipse.cdt.core.cnature</nature>
		<nature>org.eclipse.cdt.managedbuilder.core.managedBuildNature</nature>
		<nature>org.eclipse.cdt.managedbuilder.core.ScannerConfigNature</nature>
		<nature>org.eclipse.cdt.core.ccnature</nature>
	</natures>
</projectDescription><|MERGE_RESOLUTION|>--- conflicted
+++ resolved
@@ -5,11 +5,7 @@
 	<projects>
 		<project>BTMorph</project>
 		<project>Neo</project>
-<<<<<<< HEAD
-		<project>NestGap</project>
-=======
 		<project>Nest</project>
->>>>>>> 47d5dbb8
 		<project>NineML</project>
 		<project>PyNN</project>
 		<project>Quantities</project>
